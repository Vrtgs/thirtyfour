--- conflicted
+++ resolved
@@ -1,6 +1,6 @@
 [package]
 name = "thirtyfour"
-version = "0.32.0-rc.8"
+version = "0.32.0-rc.6"
 authors = ["Steve Pryde <steve@stevepryde.com>"]
 edition = "2021"
 license = "MIT OR Apache-2.0"
@@ -25,15 +25,9 @@
 
 [dependencies]
 async-trait = "0.1.56"
-<<<<<<< HEAD
 base64 = "0.21.3"
 cookie = { version = "0.17.0", features = ["percent-encode"] }
-fantoccini = { version = "0.20.0-rc.3", default-features = false }
-=======
-base64 = "0.21.0"
-cookie = { version = "0.16.0", features = ["percent-encode"] }
 fantoccini = { version = "0.20.0-rc.4", default-features = false }
->>>>>>> 86bd74c0
 futures = "0.3.21"
 http = "0.2.8"
 indexmap = "2.0.0"
@@ -46,7 +40,7 @@
 stringmatch = "0.4.0"
 thirtyfour-macros = { path = "../thirtyfour-macros", version = "0.1.1", optional = true }
 thiserror = "1.0.31"
-tokio = { version = "1.20", features = ["fs", "macros", "rt-multi-thread", "io-util", "sync"] }
+tokio = { version = "1", features = ["fs", "macros", "rt-multi-thread", "io-util", "sync"] }
 url = "2.2.2"
 
 [dev-dependencies]
