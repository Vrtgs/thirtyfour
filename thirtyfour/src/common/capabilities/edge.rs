<<<<<<< HEAD
use std::path::Path;
use base64::{Engine, engine::general_purpose::STANDARD as BASE64};

use paste::paste;
=======
>>>>>>> 86bd74c0
use serde::Serialize;
use serde_json::{json, Value};

use crate::common::capabilities::chromium::ChromiumLikeCapabilities;
use crate::{BrowserCapabilitiesHelper, Capabilities, CapabilitiesHelper};

/// Capabilities for Microsoft Edge.
#[derive(Debug, Clone, Serialize)]
#[serde(transparent)]
pub struct EdgeCapabilities {
    capabilities: Capabilities,
}

impl Default for EdgeCapabilities {
    fn default() -> Self {
        Self::new()
    }
}

impl EdgeCapabilities {
    /// Create a new `EdgeCapabilities`.
    pub fn new() -> Self {
        let mut capabilities = Capabilities::new();
        capabilities.insert("browserName".to_string(), json!("MicrosoftEdge"));
        EdgeCapabilities {
            capabilities,
        }
    }
<<<<<<< HEAD

    /// Get the current list of command-line arguments to `chromedriver` as a vec.
    pub fn args(&self) -> Vec<String> {
        self.browser_option("args").unwrap_or_default()
    }

    /// Get the current list of Chrome extensions as a vec.
    ///
    /// Each item is a base64-encoded string containing the .CRX extension file contents.
    /// Use `add_extension()` to add a new extension file.
    pub fn extensions(&self) -> Vec<String> {
        self.browser_option("extensions").unwrap_or_default()
    }

    /// Set the path to edge binary to use.
    pub fn set_binary(&mut self, path: &str) -> WebDriverResult<()> {
        self.insert_browser_option("binary", path)
    }

    /// Unset the edge binary path.
    pub fn unset_binary(&mut self) {
        self.remove_browser_option("binary");
    }

    /// Get the current debugger address (if one was previously set).
    pub fn debugger_address(&self) -> Option<String> {
        self.browser_option("debuggerAddress")
    }

    /// Set the debugger address.
    pub fn set_debugger_address(&mut self, address: &str) -> WebDriverResult<()> {
        self.insert_browser_option("debuggerAddress", address)
    }

    /// Unset the debugger address.
    pub fn unset_debugger_address(&mut self) {
        self.remove_browser_option("debuggerAddress");
    }

    /// Add the specified command-line argument to `edgedriver`.
    ///
    /// ## Example
    ///
    /// ```ignore
    /// let mut caps = DesiredCapabilities::edge();
    /// caps.add_arg("--disable-local-storage")?;
    /// ```
    ///
    /// The full list of switches can be found here:
    /// [https://chromium.googlesource.com/chromium/src/+/master/chrome/common/chrome_switches.cc](https://chromium.googlesource.com/chromium/src/+/master/chrome/common/chrome_switches.cc)
    pub fn add_arg(&mut self, arg: &str) -> WebDriverResult<()> {
        let mut args = self.args();
        let arg_string = arg.to_string();
        if !args.contains(&arg_string) {
            args.push(arg_string);
        }
        self.insert_browser_option("args", to_value(args)?)
    }

    /// Remove the specified Edge command-line argument if it had been added previously.
    pub fn remove_arg(&mut self, arg: &str) -> WebDriverResult<()> {
        let mut args = self.args();
        if args.is_empty() {
            Ok(())
        } else {
            args.retain(|v| v != arg);
            self.insert_browser_option("args", to_value(args)?)
        }
    }

    /// Return true if the specified arg is currently set.
    pub fn has_arg(&self, arg: &str) -> bool {
        self.args().contains(&arg.to_string())
    }

    /// Add the specified experimental option.
    ///
    /// ## Example
    /// ```no_run
    /// use thirtyfour::DesiredCapabilities;
    /// let mut caps = DesiredCapabilities::edge();
    /// caps.add_experimental_option("excludeSwitches", vec!["--enable-logging"]).unwrap();
    /// ```
    pub fn add_experimental_option(
        &mut self,
        name: impl Into<String>,
        value: impl Serialize,
    ) -> WebDriverResult<()> {
        self.insert_browser_option(name, value)
    }

    /// Remove the specified experimental option.
    pub fn remove_experimental_option(&mut self, name: &str) {
        self.remove_browser_option(name);
    }

    /// Add a base64-encoded extension.
    pub fn add_encoded_extension(&mut self, extension_base64: &str) -> WebDriverResult<()> {
        let mut extensions = self.extensions();
        let ext_string = extension_base64.to_string();
        if !extensions.contains(&ext_string) {
            extensions.push(ext_string);
        }
        self.insert_browser_option("extensions", to_value(extensions)?)
    }

    /// Remove the specified base64-encoded extension if it had been added previously.
    pub fn remove_encoded_extension(&mut self, extension_base64: &str) -> WebDriverResult<()> {
        let mut extensions = self.extensions();
        if extensions.is_empty() {
            Ok(())
        } else {
            extensions.retain(|v| v != extension_base64);
            self.insert_browser_option("extensions", to_value(extensions)?)
        }
    }

    /// Add Chromium extension file. This will be a file with a .CRX extension.
    pub fn add_extension(&mut self, crx_file: &Path) -> WebDriverResult<()> {
        let contents = std::fs::read(crx_file)?;
        let b64_contents = BASE64.encode(contents);
        self.add_encoded_extension(&b64_contents)
    }

    /// Remove the specified Chromium extension file if an identical extension had been added
    /// previously.
    pub fn remove_extension(&mut self, crx_file: &Path) -> WebDriverResult<()> {
        let contents = std::fs::read(crx_file)?;
        let b64_contents = BASE64.encode(contents);
        self.remove_encoded_extension(&b64_contents)
    }

    /// Get the list of exclude switches.
    pub fn exclude_switches(&self) -> Vec<String> {
        self.browser_option("excludeSwitches").unwrap_or_default()
    }

    /// Add the specified arg to the list of exclude switches.
    pub fn add_exclude_switch(&mut self, arg: &str) -> WebDriverResult<()> {
        let mut args = self.exclude_switches();
        let arg_string = arg.to_string();
        if !args.contains(&arg_string) {
            args.push(arg_string);
        }
        self.add_experimental_option("excludeSwitches", to_value(args)?)
    }

    /// Remove the specified arg from the list of exclude switches.
    pub fn remove_exclude_switch(&mut self, arg: &str) -> WebDriverResult<()> {
        let mut args = self.exclude_switches();
        if args.is_empty() {
            Ok(())
        } else {
            args.retain(|v| v != arg);
            self.add_experimental_option("excludeSwitches", to_value(args)?)
        }
    }

    edge_arg_wrapper! {
        headless => "--headless",
        disable_web_security => "--disable-web-security",
        ignore_certificate_errors => "--ignore-certificate-errors",
        no_sandbox => "--no-sandbox",
        disable_gpu => "--disable-gpu",
        disable_dev_shm_usage => "--disable-dev-shm-usage",
        disable_local_storage => "--disable-local-storage"
    }
=======
>>>>>>> 86bd74c0
}

impl From<EdgeCapabilities> for Capabilities {
    fn from(caps: EdgeCapabilities) -> Capabilities {
        caps.capabilities
    }
}

impl CapabilitiesHelper for EdgeCapabilities {
    fn _get(&self, key: &str) -> Option<&Value> {
        self.capabilities._get(key)
    }

    fn _get_mut(&mut self, key: &str) -> Option<&mut Value> {
        self.capabilities._get_mut(key)
    }

    fn insert_base_capability(&mut self, key: String, value: Value) {
        self.capabilities.insert_base_capability(key, value);
    }
}

impl BrowserCapabilitiesHelper for EdgeCapabilities {
    const KEY: &'static str = "ms:edgeOptions";
}

impl ChromiumLikeCapabilities for EdgeCapabilities {}<|MERGE_RESOLUTION|>--- conflicted
+++ resolved
@@ -1,10 +1,7 @@
-<<<<<<< HEAD
 use std::path::Path;
 use base64::{Engine, engine::general_purpose::STANDARD as BASE64};
 
 use paste::paste;
-=======
->>>>>>> 86bd74c0
 use serde::Serialize;
 use serde_json::{json, Value};
 
@@ -33,176 +30,6 @@
             capabilities,
         }
     }
-<<<<<<< HEAD
-
-    /// Get the current list of command-line arguments to `chromedriver` as a vec.
-    pub fn args(&self) -> Vec<String> {
-        self.browser_option("args").unwrap_or_default()
-    }
-
-    /// Get the current list of Chrome extensions as a vec.
-    ///
-    /// Each item is a base64-encoded string containing the .CRX extension file contents.
-    /// Use `add_extension()` to add a new extension file.
-    pub fn extensions(&self) -> Vec<String> {
-        self.browser_option("extensions").unwrap_or_default()
-    }
-
-    /// Set the path to edge binary to use.
-    pub fn set_binary(&mut self, path: &str) -> WebDriverResult<()> {
-        self.insert_browser_option("binary", path)
-    }
-
-    /// Unset the edge binary path.
-    pub fn unset_binary(&mut self) {
-        self.remove_browser_option("binary");
-    }
-
-    /// Get the current debugger address (if one was previously set).
-    pub fn debugger_address(&self) -> Option<String> {
-        self.browser_option("debuggerAddress")
-    }
-
-    /// Set the debugger address.
-    pub fn set_debugger_address(&mut self, address: &str) -> WebDriverResult<()> {
-        self.insert_browser_option("debuggerAddress", address)
-    }
-
-    /// Unset the debugger address.
-    pub fn unset_debugger_address(&mut self) {
-        self.remove_browser_option("debuggerAddress");
-    }
-
-    /// Add the specified command-line argument to `edgedriver`.
-    ///
-    /// ## Example
-    ///
-    /// ```ignore
-    /// let mut caps = DesiredCapabilities::edge();
-    /// caps.add_arg("--disable-local-storage")?;
-    /// ```
-    ///
-    /// The full list of switches can be found here:
-    /// [https://chromium.googlesource.com/chromium/src/+/master/chrome/common/chrome_switches.cc](https://chromium.googlesource.com/chromium/src/+/master/chrome/common/chrome_switches.cc)
-    pub fn add_arg(&mut self, arg: &str) -> WebDriverResult<()> {
-        let mut args = self.args();
-        let arg_string = arg.to_string();
-        if !args.contains(&arg_string) {
-            args.push(arg_string);
-        }
-        self.insert_browser_option("args", to_value(args)?)
-    }
-
-    /// Remove the specified Edge command-line argument if it had been added previously.
-    pub fn remove_arg(&mut self, arg: &str) -> WebDriverResult<()> {
-        let mut args = self.args();
-        if args.is_empty() {
-            Ok(())
-        } else {
-            args.retain(|v| v != arg);
-            self.insert_browser_option("args", to_value(args)?)
-        }
-    }
-
-    /// Return true if the specified arg is currently set.
-    pub fn has_arg(&self, arg: &str) -> bool {
-        self.args().contains(&arg.to_string())
-    }
-
-    /// Add the specified experimental option.
-    ///
-    /// ## Example
-    /// ```no_run
-    /// use thirtyfour::DesiredCapabilities;
-    /// let mut caps = DesiredCapabilities::edge();
-    /// caps.add_experimental_option("excludeSwitches", vec!["--enable-logging"]).unwrap();
-    /// ```
-    pub fn add_experimental_option(
-        &mut self,
-        name: impl Into<String>,
-        value: impl Serialize,
-    ) -> WebDriverResult<()> {
-        self.insert_browser_option(name, value)
-    }
-
-    /// Remove the specified experimental option.
-    pub fn remove_experimental_option(&mut self, name: &str) {
-        self.remove_browser_option(name);
-    }
-
-    /// Add a base64-encoded extension.
-    pub fn add_encoded_extension(&mut self, extension_base64: &str) -> WebDriverResult<()> {
-        let mut extensions = self.extensions();
-        let ext_string = extension_base64.to_string();
-        if !extensions.contains(&ext_string) {
-            extensions.push(ext_string);
-        }
-        self.insert_browser_option("extensions", to_value(extensions)?)
-    }
-
-    /// Remove the specified base64-encoded extension if it had been added previously.
-    pub fn remove_encoded_extension(&mut self, extension_base64: &str) -> WebDriverResult<()> {
-        let mut extensions = self.extensions();
-        if extensions.is_empty() {
-            Ok(())
-        } else {
-            extensions.retain(|v| v != extension_base64);
-            self.insert_browser_option("extensions", to_value(extensions)?)
-        }
-    }
-
-    /// Add Chromium extension file. This will be a file with a .CRX extension.
-    pub fn add_extension(&mut self, crx_file: &Path) -> WebDriverResult<()> {
-        let contents = std::fs::read(crx_file)?;
-        let b64_contents = BASE64.encode(contents);
-        self.add_encoded_extension(&b64_contents)
-    }
-
-    /// Remove the specified Chromium extension file if an identical extension had been added
-    /// previously.
-    pub fn remove_extension(&mut self, crx_file: &Path) -> WebDriverResult<()> {
-        let contents = std::fs::read(crx_file)?;
-        let b64_contents = BASE64.encode(contents);
-        self.remove_encoded_extension(&b64_contents)
-    }
-
-    /// Get the list of exclude switches.
-    pub fn exclude_switches(&self) -> Vec<String> {
-        self.browser_option("excludeSwitches").unwrap_or_default()
-    }
-
-    /// Add the specified arg to the list of exclude switches.
-    pub fn add_exclude_switch(&mut self, arg: &str) -> WebDriverResult<()> {
-        let mut args = self.exclude_switches();
-        let arg_string = arg.to_string();
-        if !args.contains(&arg_string) {
-            args.push(arg_string);
-        }
-        self.add_experimental_option("excludeSwitches", to_value(args)?)
-    }
-
-    /// Remove the specified arg from the list of exclude switches.
-    pub fn remove_exclude_switch(&mut self, arg: &str) -> WebDriverResult<()> {
-        let mut args = self.exclude_switches();
-        if args.is_empty() {
-            Ok(())
-        } else {
-            args.retain(|v| v != arg);
-            self.add_experimental_option("excludeSwitches", to_value(args)?)
-        }
-    }
-
-    edge_arg_wrapper! {
-        headless => "--headless",
-        disable_web_security => "--disable-web-security",
-        ignore_certificate_errors => "--ignore-certificate-errors",
-        no_sandbox => "--no-sandbox",
-        disable_gpu => "--disable-gpu",
-        disable_dev_shm_usage => "--disable-dev-shm-usage",
-        disable_local_storage => "--disable-local-storage"
-    }
-=======
->>>>>>> 86bd74c0
 }
 
 impl From<EdgeCapabilities> for Capabilities {
